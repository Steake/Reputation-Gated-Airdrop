
// this file is generated — do not edit it


/// <reference types="@sveltejs/kit" />

/**
 * Environment variables [loaded by Vite](https://vitejs.dev/guide/env-and-mode.html#env-files) from `.env` files and `process.env`. Like [`$env/dynamic/private`](https://svelte.dev/docs/kit/$env-dynamic-private), this module cannot be imported into client-side code. This module only includes variables that _do not_ begin with [`config.kit.env.publicPrefix`](https://svelte.dev/docs/kit/configuration#env) _and do_ start with [`config.kit.env.privatePrefix`](https://svelte.dev/docs/kit/configuration#env) (if configured).
 * 
 * _Unlike_ [`$env/dynamic/private`](https://svelte.dev/docs/kit/$env-dynamic-private), the values exported from this module are statically injected into your bundle at build time, enabling optimisations like dead code elimination.
 * 
 * ```ts
 * import { API_KEY } from '$env/static/private';
 * ```
 * 
 * Note that all environment variables referenced in your code should be declared (for example in an `.env` file), even if they don't have a value until the app is deployed:
 * 
 * ```
 * MY_FEATURE_FLAG=""
 * ```
 * 
 * You can override `.env` values from the command line like so:
 * 
 * ```sh
 * MY_FEATURE_FLAG="enabled" npm run dev
 * ```
 */
declare module '$env/static/private' {
<<<<<<< HEAD
	export const VITE_CHAIN_ID: string;
	export const VITE_RPC_URL: string;
	export const VITE_TOKEN_ADDR: string;
	export const VITE_CAMPAIGN: string;
	export const VITE_FLOOR_SCORE: string;
	export const VITE_CAP_SCORE: string;
	export const VITE_MIN_PAYOUT: string;
	export const VITE_MAX_PAYOUT: string;
	export const VITE_CURVE: string;
	export const VITE_WALLETCONNECT_PROJECT_ID: string;
	export const VITE_AIRDROP_ECDSA_ADDR: string;
	export const VITE_AIRDROP_ZK_ADDR: string;
	export const VITE_VERIFIER_ADDR: string;
	export const VITE_DEBUG: string;
=======
>>>>>>> 8da804c8
	export const SUDO_GID: string;
	export const GITHUB_STATE: string;
	export const COPILOT_AGENT_ACTION: string;
	export const COPILOT_AGENT_START_TIME_SEC: string;
	export const CURL_CA_BUNDLE: string;
	export const DOTNET_NOLOGO: string;
	export const MAIL: string;
	export const NODE_EXTRA_CA_CERTS: string;
	export const USER: string;
	export const npm_config_user_agent: string;
	export const CI: string;
	export const XDG_SESSION_TYPE: string;
	export const RUNNER_ENVIRONMENT: string;
	export const GITHUB_ENV: string;
	export const COPILOT_AGENT_ONLINE_EVALUATION_DISABLED: string;
	export const PIPX_HOME: string;
	export const npm_node_execpath: string;
	export const JAVA_HOME_8_X64: string;
	export const SHLVL: string;
	export const npm_config_noproxy: string;
	export const HOME: string;
	export const OLDPWD: string;
	export const RUNNER_TEMP: string;
	export const GITHUB_EVENT_PATH: string;
	export const CAROOT: string;
	export const COPILOT_AGENT_FIREWALL_RULESET_ALLOW_LIST: string;
	export const npm_package_json: string;
	export const JAVA_HOME_11_X64: string;
	export const COPILOT_AGENT_MCP_SERVER_TEMP: string;
	export const PIPX_BIN_DIR: string;
	export const GITHUB_REPOSITORY_OWNER: string;
	export const GRADLE_HOME: string;
	export const ANDROID_NDK_LATEST_HOME: string;
	export const JAVA_HOME_21_X64: string;
	export const GITHUB_RETENTION_DAYS: string;
	export const GITHUB_REPOSITORY_OWNER_ID: string;
	export const POWERSHELL_DISTRIBUTION_CHANNEL: string;
	export const SSL_CERT_FILE: string;
	export const AZURE_EXTENSION_DIR: string;
	export const GITHUB_HEAD_REF: string;
	export const npm_config_userconfig: string;
	export const npm_config_local_prefix: string;
	export const SYSTEMD_EXEC_PID: string;
	export const DBUS_SESSION_BUS_ADDRESS: string;
	export const GITHUB_GRAPHQL_URL: string;
	export const GITHUB_DOWNLOADS_URL: string;
	export const COLOR: string;
	export const NVM_DIR: string;
	export const DOTNET_SKIP_FIRST_TIME_EXPERIENCE: string;
	export const JAVA_HOME_17_X64: string;
	export const ImageVersion: string;
	export const SUDO_UID: string;
	export const BLACKBIRD_MODE: string;
	export const LOGNAME: string;
	export const COPILOT_AGENT_PR_COMMIT_COUNT: string;
	export const RUNNER_OS: string;
	export const GITHUB_API_URL: string;
	export const GOROOT_1_22_X64: string;
	export const COPILOT_AGENT_COMMIT_LOGIN: string;
	export const SWIFT_PATH: string;
	export const COPILOT_USE_SESSIONS: string;
	export const CHROMEWEBDRIVER: string;
	export const COPILOT_AGENT_CONTENT_FILTER_MODE: string;
	export const GOROOT_1_23_X64: string;
	export const JOURNAL_STREAM: string;
	export const GITHUB_WORKFLOW: string;
	export const _: string;
	export const npm_config_prefix: string;
	export const npm_config_npm_version: string;
	export const COPILOT_AGENT_BRANCH_NAME: string;
	export const MEMORY_PRESSURE_WATCH: string;
	export const XDG_SESSION_CLASS: string;
	export const GOROOT_1_24_X64: string;
	export const ACTIONS_RUNNER_ACTION_ARCHIVE_CACHE: string;
	export const COPILOT_AGENT_FIREWALL_ENABLE_RULESET_ALLOW_LIST: string;
	export const GITHUB_RUN_ID: string;
	export const TERM: string;
	export const XDG_SESSION_ID: string;
	export const npm_config_cache: string;
	export const GITHUB_REF_TYPE: string;
	export const BOOTSTRAP_HASKELL_NONINTERACTIVE: string;
	export const GITHUB_WORKFLOW_SHA: string;
	export const GITHUB_BASE_REF: string;
	export const ImageOS: string;
	export const COPILOT_MCP_ENABLED: string;
	export const COPILOT_AGENT_CALLBACK_URL: string;
	export const GITHUB_WORKFLOW_REF: string;
	export const GITHUB_ACTION_REPOSITORY: string;
	export const ENABLE_RUNNER_TRACING: string;
	export const npm_config_node_gyp: string;
	export const PATH: string;
	export const COPILOT_AGENT_INJECTED_SECRET_NAMES: string;
	export const ANT_HOME: string;
	export const DOTNET_MULTILEVEL_LOOKUP: string;
	export const RUNNER_TRACKING_ID: string;
	export const INVOCATION_ID: string;
	export const RUNNER_TOOL_CACHE: string;
	export const GITHUB_UPLOADS_URL: string;
	export const REQUESTS_CA_BUNDLE: string;
	export const NODE: string;
	export const npm_package_name: string;
	export const GITHUB_ACTION: string;
	export const GITHUB_RUN_NUMBER: string;
	export const GITHUB_TRIGGERING_ACTOR: string;
	export const COPILOT_EXPERIMENTS: string;
	export const RUNNER_ARCH: string;
	export const XDG_RUNTIME_DIR: string;
	export const AGENT_TOOLSDIRECTORY: string;
	export const SSL_CERT_DIR: string;
	export const LANG: string;
	export const VCPKG_INSTALLATION_ROOT: string;
	export const CONDA: string;
	export const RUNNER_NAME: string;
	export const XDG_CONFIG_HOME: string;
	export const GITHUB_REF_NAME: string;
	export const GITHUB_REPOSITORY: string;
	export const npm_lifecycle_script: string;
	export const SUDO_COMMAND: string;
	export const ANDROID_NDK_ROOT: string;
	export const GITHUB_ACTION_REF: string;
	export const DEBIAN_FRONTEND: string;
	export const SHELL: string;
	export const GITHUB_REPOSITORY_ID: string;
	export const GITHUB_ACTIONS: string;
	export const CPD_SAVE_TRAJECTORY_OUTPUT: string;
	export const npm_package_version: string;
	export const npm_lifecycle_event: string;
	export const GITHUB_REF_PROTECTED: string;
	export const GITHUB_WORKSPACE: string;
	export const SUDO_USER: string;
	export const ACCEPT_EULA: string;
	export const DOTNET_SYSTEM_NET_DISABLEIPV6: string;
	export const GITHUB_JOB: string;
	export const GITHUB_SHA: string;
	export const GITHUB_RUN_ATTEMPT: string;
	export const COPILOT_AGENT_DEBUG: string;
	export const GITHUB_REF: string;
	export const COPILOT_AGENT_ISSUE_NUMBER: string;
	export const COPILOT_AGENT_SOURCE_ENVIRONMENT: string;
	export const GITHUB_ACTOR: string;
	export const FIREWALL_RULESET_CONTENT: string;
	export const ANDROID_SDK_ROOT: string;
	export const npm_config_globalconfig: string;
	export const npm_config_init_module: string;
	export const GITHUB_PATH: string;
	export const JAVA_HOME: string;
	export const PWD: string;
	export const GITHUB_ACTOR_ID: string;
	export const RUNNER_WORKSPACE: string;
	export const npm_execpath: string;
	export const COPILOT_AGENT_PR_NUMBER: string;
	export const HOMEBREW_CLEANUP_PERIODIC_FULL_DAYS: string;
	export const GITHUB_EVENT_NAME: string;
	export const HOMEBREW_NO_AUTO_UPDATE: string;
	export const ANDROID_HOME: string;
	export const GITHUB_SERVER_URL: string;
	export const GECKOWEBDRIVER: string;
	export const GHCUP_INSTALL_BASE_PREFIX: string;
	export const GITHUB_OUTPUT: string;
	export const npm_config_global_prefix: string;
	export const EDGEWEBDRIVER: string;
	export const COPILOT_EXPERIMENT_ASSIGNMENT_CONTEXT: string;
	export const npm_command: string;
	export const ANDROID_NDK: string;
	export const SGX_AESM_ADDR: string;
	export const CHROME_BIN: string;
	export const SELENIUM_JAR_PATH: string;
	export const MEMORY_PRESSURE_WRITE: string;
	export const COPILOT_AGENT_COMMIT_EMAIL: string;
	export const COPILOT_AGENT_FIREWALL_LOG_FILE: string;
	export const COPILOT_FEATURE_FLAGS: string;
	export const COPILOT_API_URL: string;
	export const ANDROID_NDK_HOME: string;
	export const GITHUB_STEP_SUMMARY: string;
	export const COPILOT_AGENT_BASE_COMMIT: string;
	export const COPILOT_AGENT_TIMEOUT_MIN: string;
	export const INIT_CWD: string;
	export const EDITOR: string;
	export const TEST: string;
	export const VITEST: string;
	export const NODE_ENV: string;
	export const PROD: string;
	export const DEV: string;
	export const BASE_URL: string;
	export const MODE: string;
}

/**
 * Similar to [`$env/static/private`](https://svelte.dev/docs/kit/$env-static-private), except that it only includes environment variables that begin with [`config.kit.env.publicPrefix`](https://svelte.dev/docs/kit/configuration#env) (which defaults to `PUBLIC_`), and can therefore safely be exposed to client-side code.
 * 
 * Values are replaced statically at build time.
 * 
 * ```ts
 * import { PUBLIC_BASE_URL } from '$env/static/public';
 * ```
 */
declare module '$env/static/public' {
	
}

/**
 * This module provides access to runtime environment variables, as defined by the platform you're running on. For example if you're using [`adapter-node`](https://github.com/sveltejs/kit/tree/main/packages/adapter-node) (or running [`vite preview`](https://svelte.dev/docs/kit/cli)), this is equivalent to `process.env`. This module only includes variables that _do not_ begin with [`config.kit.env.publicPrefix`](https://svelte.dev/docs/kit/configuration#env) _and do_ start with [`config.kit.env.privatePrefix`](https://svelte.dev/docs/kit/configuration#env) (if configured).
 * 
 * This module cannot be imported into client-side code.
 * 
 * ```ts
 * import { env } from '$env/dynamic/private';
 * console.log(env.DEPLOYMENT_SPECIFIC_VARIABLE);
 * ```
 * 
 * > [!NOTE] In `dev`, `$env/dynamic` always includes environment variables from `.env`. In `prod`, this behavior will depend on your adapter.
 */
declare module '$env/dynamic/private' {
	export const env: {
<<<<<<< HEAD
		VITE_CHAIN_ID: string;
		VITE_RPC_URL: string;
		VITE_TOKEN_ADDR: string;
		VITE_CAMPAIGN: string;
		VITE_FLOOR_SCORE: string;
		VITE_CAP_SCORE: string;
		VITE_MIN_PAYOUT: string;
		VITE_MAX_PAYOUT: string;
		VITE_CURVE: string;
		VITE_WALLETCONNECT_PROJECT_ID: string;
		VITE_AIRDROP_ECDSA_ADDR: string;
		VITE_AIRDROP_ZK_ADDR: string;
		VITE_VERIFIER_ADDR: string;
		VITE_DEBUG: string;
=======
>>>>>>> 8da804c8
		SUDO_GID: string;
		GITHUB_STATE: string;
		COPILOT_AGENT_ACTION: string;
		COPILOT_AGENT_START_TIME_SEC: string;
		CURL_CA_BUNDLE: string;
		DOTNET_NOLOGO: string;
		MAIL: string;
		NODE_EXTRA_CA_CERTS: string;
		USER: string;
		npm_config_user_agent: string;
		CI: string;
		XDG_SESSION_TYPE: string;
		RUNNER_ENVIRONMENT: string;
		GITHUB_ENV: string;
		COPILOT_AGENT_ONLINE_EVALUATION_DISABLED: string;
		PIPX_HOME: string;
		npm_node_execpath: string;
		JAVA_HOME_8_X64: string;
		SHLVL: string;
		npm_config_noproxy: string;
		HOME: string;
		OLDPWD: string;
		RUNNER_TEMP: string;
		GITHUB_EVENT_PATH: string;
		CAROOT: string;
		COPILOT_AGENT_FIREWALL_RULESET_ALLOW_LIST: string;
		npm_package_json: string;
		JAVA_HOME_11_X64: string;
		COPILOT_AGENT_MCP_SERVER_TEMP: string;
		PIPX_BIN_DIR: string;
		GITHUB_REPOSITORY_OWNER: string;
		GRADLE_HOME: string;
		ANDROID_NDK_LATEST_HOME: string;
		JAVA_HOME_21_X64: string;
		GITHUB_RETENTION_DAYS: string;
		GITHUB_REPOSITORY_OWNER_ID: string;
		POWERSHELL_DISTRIBUTION_CHANNEL: string;
		SSL_CERT_FILE: string;
		AZURE_EXTENSION_DIR: string;
		GITHUB_HEAD_REF: string;
		npm_config_userconfig: string;
		npm_config_local_prefix: string;
		SYSTEMD_EXEC_PID: string;
		DBUS_SESSION_BUS_ADDRESS: string;
		GITHUB_GRAPHQL_URL: string;
		GITHUB_DOWNLOADS_URL: string;
		COLOR: string;
		NVM_DIR: string;
		DOTNET_SKIP_FIRST_TIME_EXPERIENCE: string;
		JAVA_HOME_17_X64: string;
		ImageVersion: string;
		SUDO_UID: string;
		BLACKBIRD_MODE: string;
		LOGNAME: string;
		COPILOT_AGENT_PR_COMMIT_COUNT: string;
		RUNNER_OS: string;
		GITHUB_API_URL: string;
		GOROOT_1_22_X64: string;
		COPILOT_AGENT_COMMIT_LOGIN: string;
		SWIFT_PATH: string;
		COPILOT_USE_SESSIONS: string;
		CHROMEWEBDRIVER: string;
		COPILOT_AGENT_CONTENT_FILTER_MODE: string;
		GOROOT_1_23_X64: string;
		JOURNAL_STREAM: string;
		GITHUB_WORKFLOW: string;
		_: string;
		npm_config_prefix: string;
		npm_config_npm_version: string;
		COPILOT_AGENT_BRANCH_NAME: string;
		MEMORY_PRESSURE_WATCH: string;
		XDG_SESSION_CLASS: string;
		GOROOT_1_24_X64: string;
		ACTIONS_RUNNER_ACTION_ARCHIVE_CACHE: string;
		COPILOT_AGENT_FIREWALL_ENABLE_RULESET_ALLOW_LIST: string;
		GITHUB_RUN_ID: string;
		TERM: string;
		XDG_SESSION_ID: string;
		npm_config_cache: string;
		GITHUB_REF_TYPE: string;
		BOOTSTRAP_HASKELL_NONINTERACTIVE: string;
		GITHUB_WORKFLOW_SHA: string;
		GITHUB_BASE_REF: string;
		ImageOS: string;
		COPILOT_MCP_ENABLED: string;
		COPILOT_AGENT_CALLBACK_URL: string;
		GITHUB_WORKFLOW_REF: string;
		GITHUB_ACTION_REPOSITORY: string;
		ENABLE_RUNNER_TRACING: string;
		npm_config_node_gyp: string;
		PATH: string;
		COPILOT_AGENT_INJECTED_SECRET_NAMES: string;
		ANT_HOME: string;
		DOTNET_MULTILEVEL_LOOKUP: string;
		RUNNER_TRACKING_ID: string;
		INVOCATION_ID: string;
		RUNNER_TOOL_CACHE: string;
		GITHUB_UPLOADS_URL: string;
		REQUESTS_CA_BUNDLE: string;
		NODE: string;
		npm_package_name: string;
		GITHUB_ACTION: string;
		GITHUB_RUN_NUMBER: string;
		GITHUB_TRIGGERING_ACTOR: string;
		COPILOT_EXPERIMENTS: string;
		RUNNER_ARCH: string;
		XDG_RUNTIME_DIR: string;
		AGENT_TOOLSDIRECTORY: string;
		SSL_CERT_DIR: string;
		LANG: string;
		VCPKG_INSTALLATION_ROOT: string;
		CONDA: string;
		RUNNER_NAME: string;
		XDG_CONFIG_HOME: string;
		GITHUB_REF_NAME: string;
		GITHUB_REPOSITORY: string;
		npm_lifecycle_script: string;
		SUDO_COMMAND: string;
		ANDROID_NDK_ROOT: string;
		GITHUB_ACTION_REF: string;
		DEBIAN_FRONTEND: string;
		SHELL: string;
		GITHUB_REPOSITORY_ID: string;
		GITHUB_ACTIONS: string;
		CPD_SAVE_TRAJECTORY_OUTPUT: string;
		npm_package_version: string;
		npm_lifecycle_event: string;
		GITHUB_REF_PROTECTED: string;
		GITHUB_WORKSPACE: string;
		SUDO_USER: string;
		ACCEPT_EULA: string;
		DOTNET_SYSTEM_NET_DISABLEIPV6: string;
		GITHUB_JOB: string;
		GITHUB_SHA: string;
		GITHUB_RUN_ATTEMPT: string;
		COPILOT_AGENT_DEBUG: string;
		GITHUB_REF: string;
		COPILOT_AGENT_ISSUE_NUMBER: string;
		COPILOT_AGENT_SOURCE_ENVIRONMENT: string;
		GITHUB_ACTOR: string;
		FIREWALL_RULESET_CONTENT: string;
		ANDROID_SDK_ROOT: string;
		npm_config_globalconfig: string;
		npm_config_init_module: string;
		GITHUB_PATH: string;
		JAVA_HOME: string;
		PWD: string;
		GITHUB_ACTOR_ID: string;
		RUNNER_WORKSPACE: string;
		npm_execpath: string;
		COPILOT_AGENT_PR_NUMBER: string;
		HOMEBREW_CLEANUP_PERIODIC_FULL_DAYS: string;
		GITHUB_EVENT_NAME: string;
		HOMEBREW_NO_AUTO_UPDATE: string;
		ANDROID_HOME: string;
		GITHUB_SERVER_URL: string;
		GECKOWEBDRIVER: string;
		GHCUP_INSTALL_BASE_PREFIX: string;
		GITHUB_OUTPUT: string;
		npm_config_global_prefix: string;
		EDGEWEBDRIVER: string;
		COPILOT_EXPERIMENT_ASSIGNMENT_CONTEXT: string;
		npm_command: string;
		ANDROID_NDK: string;
		SGX_AESM_ADDR: string;
		CHROME_BIN: string;
		SELENIUM_JAR_PATH: string;
		MEMORY_PRESSURE_WRITE: string;
		COPILOT_AGENT_COMMIT_EMAIL: string;
		COPILOT_AGENT_FIREWALL_LOG_FILE: string;
		COPILOT_FEATURE_FLAGS: string;
		COPILOT_API_URL: string;
		ANDROID_NDK_HOME: string;
		GITHUB_STEP_SUMMARY: string;
		COPILOT_AGENT_BASE_COMMIT: string;
		COPILOT_AGENT_TIMEOUT_MIN: string;
		INIT_CWD: string;
		EDITOR: string;
		TEST: string;
		VITEST: string;
		NODE_ENV: string;
		PROD: string;
		DEV: string;
		BASE_URL: string;
		MODE: string;
		[key: `PUBLIC_${string}`]: undefined;
		[key: `${string}`]: string | undefined;
	}
}

/**
 * Similar to [`$env/dynamic/private`](https://svelte.dev/docs/kit/$env-dynamic-private), but only includes variables that begin with [`config.kit.env.publicPrefix`](https://svelte.dev/docs/kit/configuration#env) (which defaults to `PUBLIC_`), and can therefore safely be exposed to client-side code.
 * 
 * Note that public dynamic environment variables must all be sent from the server to the client, causing larger network requests — when possible, use `$env/static/public` instead.
 * 
 * ```ts
 * import { env } from '$env/dynamic/public';
 * console.log(env.PUBLIC_DEPLOYMENT_SPECIFIC_VARIABLE);
 * ```
 */
declare module '$env/dynamic/public' {
	export const env: {
		[key: `PUBLIC_${string}`]: string | undefined;
	}
}<|MERGE_RESOLUTION|>--- conflicted
+++ resolved
@@ -26,23 +26,6 @@
  * ```
  */
 declare module '$env/static/private' {
-<<<<<<< HEAD
-	export const VITE_CHAIN_ID: string;
-	export const VITE_RPC_URL: string;
-	export const VITE_TOKEN_ADDR: string;
-	export const VITE_CAMPAIGN: string;
-	export const VITE_FLOOR_SCORE: string;
-	export const VITE_CAP_SCORE: string;
-	export const VITE_MIN_PAYOUT: string;
-	export const VITE_MAX_PAYOUT: string;
-	export const VITE_CURVE: string;
-	export const VITE_WALLETCONNECT_PROJECT_ID: string;
-	export const VITE_AIRDROP_ECDSA_ADDR: string;
-	export const VITE_AIRDROP_ZK_ADDR: string;
-	export const VITE_VERIFIER_ADDR: string;
-	export const VITE_DEBUG: string;
-=======
->>>>>>> 8da804c8
 	export const SUDO_GID: string;
 	export const GITHUB_STATE: string;
 	export const COPILOT_AGENT_ACTION: string;
@@ -257,23 +240,6 @@
  */
 declare module '$env/dynamic/private' {
 	export const env: {
-<<<<<<< HEAD
-		VITE_CHAIN_ID: string;
-		VITE_RPC_URL: string;
-		VITE_TOKEN_ADDR: string;
-		VITE_CAMPAIGN: string;
-		VITE_FLOOR_SCORE: string;
-		VITE_CAP_SCORE: string;
-		VITE_MIN_PAYOUT: string;
-		VITE_MAX_PAYOUT: string;
-		VITE_CURVE: string;
-		VITE_WALLETCONNECT_PROJECT_ID: string;
-		VITE_AIRDROP_ECDSA_ADDR: string;
-		VITE_AIRDROP_ZK_ADDR: string;
-		VITE_VERIFIER_ADDR: string;
-		VITE_DEBUG: string;
-=======
->>>>>>> 8da804c8
 		SUDO_GID: string;
 		GITHUB_STATE: string;
 		COPILOT_AGENT_ACTION: string;
